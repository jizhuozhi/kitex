--- conflicted
+++ resolved
@@ -189,7 +189,6 @@
 			return nil
 		}
 	}
-<<<<<<< HEAD
 
 	// JSONPB Generic Case
 	if msg, ok := data.(MessageReaderWithMethodWithContext); ok {
@@ -200,10 +199,7 @@
 		return nil
 	}
 
-	msg, ok := data.(protobufMsgCodec)
-=======
 	msg, ok := data.(ProtobufMsgCodec)
->>>>>>> 2a04c696
 	if !ok {
 		return remote.NewTransErrorWithMsg(remote.InvalidProtocol, "decode failed, codec msg type not match with protobufCodec")
 	}
@@ -217,7 +213,6 @@
 	return "protobuf"
 }
 
-<<<<<<< HEAD
 // MessageWriterWithContext  writes to output bytebuffer
 type MessageWriterWithContext interface {
 	WritePb(ctx context.Context) (interface{}, error)
@@ -228,10 +223,7 @@
 	ReadPb(ctx context.Context, method string, in []byte) error
 }
 
-type protobufMsgCodec interface {
-=======
 type ProtobufMsgCodec interface {
->>>>>>> 2a04c696
 	Marshal(out []byte) ([]byte, error)
 	Unmarshal(in []byte) error
 }
